--- conflicted
+++ resolved
@@ -237,7 +237,14 @@
     and can be relocated elsewhere.
     In the case of transient errors, the watchdog’s actions will also result in
     the node rebooting and rejoining the cluster - restoring capacity.
-<<<<<<< HEAD
+
+    #### Fence Agents Remediation (FAR)
+    FAR uses well-known agents to fence unhealthy nodes, and eventually FAR remediates the nodes.
+    The remediation includes rebooting the unhealthy node using a fence agent,
+    and then evicting workloads from the unhealthy node.
+
+    #### Machine Deletion Remediation (MDR)
+    MDR is limited to OpenShift, and it uses Machine API for reprovisioning unhealthy nodes by deleting their machines.
     
     ### Notes
     In case Pod Security Admission is used, please allow Pods to run
@@ -246,18 +253,7 @@
     for rebooting unhealthy nodes, and can be done by labeling the
     the target namespace accordingly before installing NHC.
     For details see https://kubernetes.io/docs/concepts/security/pod-security-admission/ .
-  displayName: Node Health Check Operator - Community Edition
-=======
-
-    #### Fence Agents Remediation (FAR)
-    FAR uses well-known agents to fence unhealthy nodes, and eventually FAR remediates the nodes.
-    The remediation includes rebooting the unhealthy node using a fence agent,
-    and then evicting workloads from the unhealthy node.
-
-    #### Machine Deletion Remediation (MDR)
-    MDR is limited to OpenShift, and it uses Machine API for reprovisioning unhealthy nodes by deleting their machines.
   displayName: Node Health Check Operator
->>>>>>> a295befa
   icon:
   - base64data: base64EncodedIcon
     mediatype: image/png
